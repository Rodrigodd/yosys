/*
 *  yosys -- Yosys Open SYnthesis Suite
 *
 *  Copyright (C) 2012  Clifford Wolf <clifford@clifford.at>
 *
 *  Permission to use, copy, modify, and/or distribute this software for any
 *  purpose with or without fee is hereby granted, provided that the above
 *  copyright notice and this permission notice appear in all copies.
 *
 *  THE SOFTWARE IS PROVIDED "AS IS" AND THE AUTHOR DISCLAIMS ALL WARRANTIES
 *  WITH REGARD TO THIS SOFTWARE INCLUDING ALL IMPLIED WARRANTIES OF
 *  MERCHANTABILITY AND FITNESS. IN NO EVENT SHALL THE AUTHOR BE LIABLE FOR
 *  ANY SPECIAL, DIRECT, INDIRECT, OR CONSEQUENTIAL DAMAGES OR ANY DAMAGES
 *  WHATSOEVER RESULTING FROM LOSS OF USE, DATA OR PROFITS, WHETHER IN AN
 *  ACTION OF CONTRACT, NEGLIGENCE OR OTHER TORTIOUS ACTION, ARISING OUT OF
 *  OR IN CONNECTION WITH THE USE OR PERFORMANCE OF THIS SOFTWARE.
 *
 */

#include "kernel/register.h"
#include "kernel/bitpattern.h"
#include "kernel/log.h"
#include <sstream>
#include <stdlib.h>
#include <stdio.h>

USING_YOSYS_NAMESPACE
PRIVATE_NAMESPACE_BEGIN

struct SigSnippets
{
	idict<SigSpec> sigidx;
	dict<SigBit, int> bit2snippet;
	pool<int> snippets;

	void insert(SigSpec sig)
	{
		if (sig.empty())
			return;

		int key = sigidx(sig);
		if (snippets.count(key))
			return;

		SigSpec new_sig;

		for (int i = 0; i < GetSize(sig); i++)
		{
			int other_key = bit2snippet.at(sig[i], -1);

			if (other_key < 0) {
				new_sig.append(sig[i]);
				continue;
			}

			if (!new_sig.empty()) {
				int new_key = sigidx(new_sig);
				snippets.insert(new_key);
				for (auto bit : new_sig)
					bit2snippet[bit] = new_key;
				new_sig = SigSpec();
			}

			SigSpec other_sig = sigidx[other_key];
			int k = 0, n = 1;

			while (other_sig[k] != sig[i]) {
				k++;
				log_assert(k < GetSize(other_sig));
			}

			while (i+n < GetSize(sig) && k+n < GetSize(other_sig) && sig[i+n] == other_sig[k+n])
				n++;

			SigSpec sig1 = other_sig.extract(0, k);
			SigSpec sig2 = other_sig.extract(k, n);
			SigSpec sig3 = other_sig.extract(k+n, GetSize(other_sig)-k-n);

			for (auto bit : other_sig)
				bit2snippet.erase(bit);
			snippets.erase(other_key);

			insert(sig1);
			insert(sig2);
			insert(sig3);

			i += n-1;
		}

		if (!new_sig.empty()) {
			int new_key = sigidx(new_sig);
			snippets.insert(new_key);
			for (auto bit : new_sig)
				bit2snippet[bit] = new_key;
		}
	}

	void insert(const RTLIL::CaseRule *cs)
	{
		for (auto &action : cs->actions)
			insert(action.first);

		for (auto sw : cs->switches)
		for (auto cs2 : sw->cases)
			insert(cs2);
	}
};

struct SnippetSwCache
{
	dict<RTLIL::SwitchRule*, pool<RTLIL::SigBit>, hash_ptr_ops> full_case_bits_cache;
	dict<RTLIL::SwitchRule*, pool<int>, hash_ptr_ops> cache;
	const SigSnippets *snippets;
	int current_snippet;

	bool check(RTLIL::SwitchRule *sw)
	{
		return cache[sw].count(current_snippet) != 0;
	}

	void insert(const RTLIL::CaseRule *cs, vector<RTLIL::SwitchRule*> &sw_stack)
	{
		for (auto &action : cs->actions)
		for (auto bit : action.first) {
			int sn = snippets->bit2snippet.at(bit, -1);
			if (sn < 0)
				continue;
			for (auto sw : sw_stack)
				cache[sw].insert(sn);
		}

		for (auto sw : cs->switches) {
			sw_stack.push_back(sw);
			for (auto cs2 : sw->cases)
				insert(cs2, sw_stack);
			sw_stack.pop_back();
		}
	}

	void insert(const RTLIL::CaseRule *cs)
	{
		vector<RTLIL::SwitchRule*> sw_stack;
		insert(cs, sw_stack);
	}
};

RTLIL::SigSpec gen_cmp(RTLIL::Module *mod, const RTLIL::SigSpec &signal, const std::vector<RTLIL::SigSpec> &compare, RTLIL::SwitchRule *sw, bool ifxmode)
{
	std::stringstream sstr;
	sstr << "$procmux$" << (autoidx++);

	RTLIL::Wire *cmp_wire = mod->addWire(sstr.str() + "_CMP", 0);

	for (auto comp : compare)
	{
		RTLIL::SigSpec sig = signal;

		// get rid of don't-care bits
		log_assert(sig.size() == comp.size());
		for (int i = 0; i < comp.size(); i++)
			if (comp[i] == RTLIL::State::Sa) {
				sig.remove(i);
				comp.remove(i--);
			}
		if (comp.size() == 0)
			return RTLIL::SigSpec();

		if (sig.size() == 1 && comp == RTLIL::SigSpec(1,1) && !ifxmode)
		{
			mod->connect(RTLIL::SigSig(RTLIL::SigSpec(cmp_wire, cmp_wire->width++), sig));
		}
		else
		{
			// create compare cell
			RTLIL::Cell *eq_cell = mod->addCell(stringf("%s_CMP%d", sstr.str().c_str(), cmp_wire->width), ifxmode ? "$eqx" : "$eq");
			eq_cell->attributes = sw->attributes;

			eq_cell->parameters["\\A_SIGNED"] = RTLIL::Const(0);
			eq_cell->parameters["\\B_SIGNED"] = RTLIL::Const(0);

			eq_cell->parameters["\\A_WIDTH"] = RTLIL::Const(sig.size());
			eq_cell->parameters["\\B_WIDTH"] = RTLIL::Const(comp.size());
			eq_cell->parameters["\\Y_WIDTH"] = RTLIL::Const(1);

			eq_cell->setPort("\\A", sig);
			eq_cell->setPort("\\B", comp);
			eq_cell->setPort("\\Y", RTLIL::SigSpec(cmp_wire, cmp_wire->width++));
		}
	}

	RTLIL::Wire *ctrl_wire;
	if (cmp_wire->width == 1)
	{
		ctrl_wire = cmp_wire;
	}
	else
	{
		ctrl_wire = mod->addWire(sstr.str() + "_CTRL");

		// reduce cmp vector to one logic signal
		RTLIL::Cell *any_cell = mod->addCell(sstr.str() + "_ANY", "$reduce_or");
		any_cell->attributes = sw->attributes;

		any_cell->parameters["\\A_SIGNED"] = RTLIL::Const(0);
		any_cell->parameters["\\A_WIDTH"] = RTLIL::Const(cmp_wire->width);
		any_cell->parameters["\\Y_WIDTH"] = RTLIL::Const(1);

		any_cell->setPort("\\A", cmp_wire);
		any_cell->setPort("\\Y", RTLIL::SigSpec(ctrl_wire));
	}

	return RTLIL::SigSpec(ctrl_wire);
}

RTLIL::SigSpec gen_mux(RTLIL::Module *mod, const RTLIL::SigSpec &signal, const std::vector<RTLIL::SigSpec> &compare, RTLIL::SigSpec when_signal, RTLIL::SigSpec else_signal, RTLIL::Cell *&last_mux_cell, RTLIL::SwitchRule *sw, bool ifxmode)
{
	log_assert(when_signal.size() == else_signal.size());

	std::stringstream sstr;
	sstr << "$procmux$" << (autoidx++);

	// the trivial cases
	if (compare.size() == 0 || when_signal == else_signal)
		return when_signal;

	// compare results
	RTLIL::SigSpec ctrl_sig = gen_cmp(mod, signal, compare, sw, ifxmode);
	if (ctrl_sig.size() == 0)
		return when_signal;
	log_assert(ctrl_sig.size() == 1);

	// prepare multiplexer output signal
	RTLIL::Wire *result_wire = mod->addWire(sstr.str() + "_Y", when_signal.size());

	// create the multiplexer itself
	RTLIL::Cell *mux_cell = mod->addCell(sstr.str(), "$mux");
	mux_cell->attributes = sw->attributes;

	mux_cell->parameters["\\WIDTH"] = RTLIL::Const(when_signal.size());
	mux_cell->setPort("\\A", else_signal);
	mux_cell->setPort("\\B", when_signal);
	mux_cell->setPort("\\S", ctrl_sig);
	mux_cell->setPort("\\Y", RTLIL::SigSpec(result_wire));

	last_mux_cell = mux_cell;
	return RTLIL::SigSpec(result_wire);
}

void append_pmux(RTLIL::Module *mod, const RTLIL::SigSpec &signal, const std::vector<RTLIL::SigSpec> &compare, RTLIL::SigSpec when_signal, RTLIL::Cell *last_mux_cell, RTLIL::SwitchRule *sw, bool ifxmode)
{
	log_assert(last_mux_cell != NULL);
	log_assert(when_signal.size() == last_mux_cell->getPort("\\A").size());

	if (when_signal == last_mux_cell->getPort("\\A"))
		return;

	RTLIL::SigSpec ctrl_sig = gen_cmp(mod, signal, compare, sw, ifxmode);
	log_assert(ctrl_sig.size() == 1);
	last_mux_cell->type = "$pmux";

	RTLIL::SigSpec new_s = last_mux_cell->getPort("\\S");
	new_s.append(ctrl_sig);
	last_mux_cell->setPort("\\S", new_s);

	RTLIL::SigSpec new_b = last_mux_cell->getPort("\\B");
	new_b.append(when_signal);
	last_mux_cell->setPort("\\B", new_b);

	last_mux_cell->parameters["\\S_WIDTH"] = last_mux_cell->getPort("\\S").size();
}

const pool<SigBit> &get_full_case_bits(SnippetSwCache &swcache, RTLIL::SwitchRule *sw)
{
	if (!swcache.full_case_bits_cache.count(sw))
	{
		pool<SigBit> bits;

		if (sw->get_bool_attribute("\\full_case"))
		{
			bool first_case = true;

			for (auto cs : sw->cases)
			{
				pool<SigBit> case_bits;

				for (auto it : cs->actions) {
					for (auto bit : it.first)
						case_bits.insert(bit);
				}

				for (auto it : cs->switches) {
					for (auto bit : get_full_case_bits(swcache, it))
						case_bits.insert(bit);
				}

				if (first_case) {
					first_case = false;
					bits = case_bits;
				} else {
					pool<SigBit> new_bits;
					for (auto bit : bits)
						if (case_bits.count(bit))
							new_bits.insert(bit);
					bits.swap(new_bits);
				}
			}
		}

		bits.swap(swcache.full_case_bits_cache[sw]);
	}

	return swcache.full_case_bits_cache.at(sw);
}

RTLIL::SigSpec signal_to_mux_tree(RTLIL::Module *mod, SnippetSwCache &swcache, dict<RTLIL::SwitchRule*, bool, hash_ptr_ops> &swpara,
		RTLIL::CaseRule *cs, const RTLIL::SigSpec &sig, const RTLIL::SigSpec &defval, bool ifxmode)
{
	RTLIL::SigSpec result = defval;

	for (auto &action : cs->actions) {
		sig.replace(action.first, action.second, &result);
		action.first.remove2(sig, &action.second);
	}

	for (auto sw : cs->switches)
	{
		if (!swcache.check(sw))
			continue;

		// detect groups of parallel cases
		std::vector<int> pgroups(sw->cases.size());
		bool is_simple_parallel_case = true;

		if (!sw->get_bool_attribute("\\parallel_case")) {
			if (!swpara.count(sw)) {
				pool<Const> case_values;
				for (size_t i = 0; i < sw->cases.size(); i++) {
					RTLIL::CaseRule *cs2 = sw->cases[i];
					for (auto pat : cs2->compare) {
						if (!pat.is_fully_def())
							goto not_simple_parallel_case;
						Const cpat = pat.as_const();
						if (case_values.count(cpat))
							goto not_simple_parallel_case;
						case_values.insert(cpat);
					}
				}
				if (0)
			not_simple_parallel_case:
					is_simple_parallel_case = false;
				swpara[sw] = is_simple_parallel_case;
			} else {
				is_simple_parallel_case = swpara.at(sw);
			}
		}

		if (!is_simple_parallel_case) {
			BitPatternPool pool(sw->signal.size());
			bool extra_group_for_next_case = false;
			for (size_t i = 0; i < sw->cases.size(); i++) {
				RTLIL::CaseRule *cs2 = sw->cases[i];
				if (i != 0) {
					pgroups[i] = pgroups[i-1];
					if (extra_group_for_next_case) {
						pgroups[i] = pgroups[i-1]+1;
						extra_group_for_next_case = false;
					}
					for (auto pat : cs2->compare)
						if (!pat.is_fully_const() || !pool.has_all(pat))
							pgroups[i] = pgroups[i-1]+1;
					if (cs2->compare.empty())
						pgroups[i] = pgroups[i-1]+1;
					if (pgroups[i] != pgroups[i-1])
						pool = BitPatternPool(sw->signal.size());
				}
				for (auto pat : cs2->compare)
					if (!pat.is_fully_const())
						extra_group_for_next_case = true;
					else if (!ifxmode)
						pool.take(pat);
			}
		}

		// mask default bits that are irrelevant because the output is driven by a full case
		const pool<SigBit> &full_case_bits = get_full_case_bits(swcache, sw);
		for (int i = 0; i < GetSize(sig); i++)
			if (full_case_bits.count(sig[i]))
				result[i] = State::Sx;

		// evaluate in reverse order to give the first entry the top priority
		RTLIL::SigSpec initial_val = result;
		RTLIL::Cell *last_mux_cell = NULL;
		for (size_t i = 0; i < sw->cases.size(); i++) {
			int case_idx = sw->cases.size() - i - 1;
			RTLIL::CaseRule *cs2 = sw->cases[case_idx];
			RTLIL::SigSpec value = signal_to_mux_tree(mod, swcache, swpara, cs2, sig, initial_val, ifxmode);
			if (last_mux_cell && pgroups[case_idx] == pgroups[case_idx+1])
				append_pmux(mod, sw->signal, cs2->compare, value, last_mux_cell, sw, ifxmode);
			else
				result = gen_mux(mod, sw->signal, cs2->compare, value, result, last_mux_cell, sw, ifxmode);
<<<<<<< HEAD

			// Ignore output values which are entirely don't care
			if (shiftx && !value.is_fully_undef()) {
				// Keep checking if case condition is the same as the current case index
				if (cs2->compare.size() == 1 && cs2->compare.front().is_fully_const())
					shiftx = (cs2->compare.front().as_int() == case_idx);
				else
					shiftx = false;
			}
		}

		// Mark this pmux as being $shiftx compatible
		if (shiftx && last_mux_cell && last_mux_cell->type == "$pmux")
			last_mux_cell->set_bool_attribute("\\shiftx_compatible");
=======
		}
>>>>>>> e3687f6f
	}

	return result;
}

void proc_mux(RTLIL::Module *mod, RTLIL::Process *proc, bool ifxmode)
{
	log("Creating decoders for process `%s.%s'.\n", mod->name.c_str(), proc->name.c_str());

	SigSnippets sigsnip;
	sigsnip.insert(&proc->root_case);

	SnippetSwCache swcache;
	swcache.snippets = &sigsnip;
	swcache.insert(&proc->root_case);

	dict<RTLIL::SwitchRule*, bool, hash_ptr_ops> swpara;

	int cnt = 0;
	for (int idx : sigsnip.snippets)
	{
		swcache.current_snippet = idx;
		RTLIL::SigSpec sig = sigsnip.sigidx[idx];

		log("%6d/%d: %s\n", ++cnt, GetSize(sigsnip.snippets), log_signal(sig));

		RTLIL::SigSpec value = signal_to_mux_tree(mod, swcache, swpara, &proc->root_case, sig, RTLIL::SigSpec(RTLIL::State::Sx, sig.size()), ifxmode);
		mod->connect(RTLIL::SigSig(sig, value));
	}
}

struct ProcMuxPass : public Pass {
	ProcMuxPass() : Pass("proc_mux", "convert decision trees to multiplexers") { }
	void help() YS_OVERRIDE
	{
		//   |---v---|---v---|---v---|---v---|---v---|---v---|---v---|---v---|---v---|---v---|
		log("\n");
		log("    proc_mux [options] [selection]\n");
		log("\n");
		log("This pass converts the decision trees in processes (originating from if-else\n");
		log("and case statements) to trees of multiplexer cells.\n");
		log("\n");
		log("    -ifx\n");
		log("        Use Verilog simulation behavior with respect to undef values in\n");
		log("        'case' expressions and 'if' conditions.\n");
		log("\n");
	}
	void execute(std::vector<std::string> args, RTLIL::Design *design) YS_OVERRIDE
	{
		bool ifxmode = false;
		log_header(design, "Executing PROC_MUX pass (convert decision trees to multiplexers).\n");

		size_t argidx;
		for (argidx = 1; argidx < args.size(); argidx++)
		{
			if (args[argidx] == "-ifx") {
				ifxmode = true;
				continue;
			}
			break;
		}
		extra_args(args, argidx, design);

		for (auto mod : design->modules())
			if (design->selected(mod))
				for (auto &proc_it : mod->processes)
					if (design->selected(mod, proc_it.second))
						proc_mux(mod, proc_it.second, ifxmode);
	}
} ProcMuxPass;

PRIVATE_NAMESPACE_END<|MERGE_RESOLUTION|>--- conflicted
+++ resolved
@@ -398,24 +398,7 @@
 				append_pmux(mod, sw->signal, cs2->compare, value, last_mux_cell, sw, ifxmode);
 			else
 				result = gen_mux(mod, sw->signal, cs2->compare, value, result, last_mux_cell, sw, ifxmode);
-<<<<<<< HEAD
-
-			// Ignore output values which are entirely don't care
-			if (shiftx && !value.is_fully_undef()) {
-				// Keep checking if case condition is the same as the current case index
-				if (cs2->compare.size() == 1 && cs2->compare.front().is_fully_const())
-					shiftx = (cs2->compare.front().as_int() == case_idx);
-				else
-					shiftx = false;
-			}
-		}
-
-		// Mark this pmux as being $shiftx compatible
-		if (shiftx && last_mux_cell && last_mux_cell->type == "$pmux")
-			last_mux_cell->set_bool_attribute("\\shiftx_compatible");
-=======
-		}
->>>>>>> e3687f6f
+		}
 	}
 
 	return result;
